--- conflicted
+++ resolved
@@ -13,13 +13,7 @@
 class Application(tk.Frame):
     def __init__(self, master=None):
         super().__init__(master)
-<<<<<<< HEAD
-        appcache.cache_variable(self)
-        self.load_images()
-        self.setup_app()
-=======
         Images.load_all()
->>>>>>> d4f77a01
         self.menubar = None
         self.core_menu = None
         self.canvas = None
@@ -86,27 +80,6 @@
         b = tk.Button(status_bar, text="Button 3")
         b.pack(side=tk.LEFT, padx=1)
 
-<<<<<<< HEAD
-    def start_grpc(self):
-        """
-        Conect client to grpc, query sessions and prompt use to choose an existing session if there exist any
-
-        :return: nothing
-        """
-        self.master.update()
-        self.core_grpc = CoreGrpc(self)
-        self.core_grpc.set_up()
-        self.canvas.core_grpc = self.core_grpc
-        self.canvas.grpc_manager.core_grpc = self.core_grpc
-        self.canvas.grpc_manager.update_preexisting_ids()
-        self.canvas.draw_existing_component()
-
-        self.canvas.grpc_manager.wlanconfig_management.load_wlan_configurations(
-            self.core_grpc
-        )
-
-=======
->>>>>>> d4f77a01
     def on_closing(self):
         menu_action = MenuAction(self, self.master)
         menu_action.on_quit()
