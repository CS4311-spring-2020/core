from typing import Tuple

from core.emulator.emudata import IpPrefixes, LinkOptions
from core.emulator.session import Session
from core.nodes.base import CoreNode
from core.nodes.network import SwitchNode


def create_ptp_network(
    session: Session, ip_prefixes: IpPrefixes
) -> Tuple[CoreNode, CoreNode]:
    # create nodes
    node1 = session.add_node(CoreNode)
    node2 = session.add_node(CoreNode)

    # link nodes to net node
    interface1_data = ip_prefixes.create_interface(node1)
    interface2_data = ip_prefixes.create_interface(node2)
    session.add_link(node1.id, node2.id, interface1_data, interface2_data)

    # instantiate session
    session.instantiate()

    return node1, node2


class TestLinks:
    def test_add_ptp(self, session: Session, ip_prefixes: IpPrefixes):
        # given
        node1 = session.add_node(CoreNode)
        node2 = session.add_node(CoreNode)
        interface1_data = ip_prefixes.create_interface(node1)
        interface2_data = ip_prefixes.create_interface(node2)

        # when
        session.add_link(node1.id, node2.id, interface1_data, interface2_data)

        # then
        assert node1.netif(interface1_data.id)
        assert node2.netif(interface2_data.id)

    def test_add_node_to_net(self, session: Session, ip_prefixes: IpPrefixes):
        # given
        node1 = session.add_node(CoreNode)
        node2 = session.add_node(SwitchNode)
        interface1_data = ip_prefixes.create_interface(node1)

        # when
        session.add_link(node1.id, node2.id, interface1_data=interface1_data)

        # then
        assert node2.all_link_data()
        assert node1.netif(interface1_data.id)

    def test_add_net_to_node(self, session: Session, ip_prefixes: IpPrefixes):
        # given
        node1 = session.add_node(SwitchNode)
        node2 = session.add_node(CoreNode)
        interface2_data = ip_prefixes.create_interface(node2)

        # when
        session.add_link(node1.id, node2.id, interface2_data=interface2_data)

        # then
        assert node1.all_link_data()
        assert node2.netif(interface2_data.id)

    def test_add_net_to_net(self, session):
        # given
        node1 = session.add_node(SwitchNode)
        node2 = session.add_node(SwitchNode)

        # when
        session.add_link(node1.id, node2.id)

        # then
        assert node1.all_link_data()

    def test_update_node_to_net(self, session: Session, ip_prefixes: IpPrefixes):
        # given
        delay = 50
        bandwidth = 5000000
        loss = 25
        dup = 25
        jitter = 10
<<<<<<< HEAD
        node1 = session.add_node(CoreNode)
        node2 = session.add_node(SwitchNode)
        interface1_data = ip_prefixes.create_interface(node1)
        session.add_link(node1.id, node2.id, interface1_data)
        interface1 = node1.netif(interface1_data.id)
        assert interface1.getparam("delay") != delay
        assert interface1.getparam("bw") != bandwidth
        assert interface1.getparam("loss") != per
        assert interface1.getparam("duplicate") != dup
        assert interface1.getparam("jitter") != jitter

        # when
        options = LinkOptions(
            delay=delay, bandwidth=bandwidth, per=per, dup=dup, jitter=jitter
=======
        node_one = session.add_node(CoreNode)
        node_two = session.add_node(SwitchNode)
        interface_one_data = ip_prefixes.create_interface(node_one)
        session.add_link(node_one.id, node_two.id, interface_one_data)
        interface_one = node_one.netif(interface_one_data.id)
        assert interface_one.getparam("delay") != delay
        assert interface_one.getparam("bw") != bandwidth
        assert interface_one.getparam("loss") != loss
        assert interface_one.getparam("duplicate") != dup
        assert interface_one.getparam("jitter") != jitter

        # when
        link_options = LinkOptions(
            delay=delay, bandwidth=bandwidth, loss=loss, dup=dup, jitter=jitter
>>>>>>> e18ffaaf
        )
        session.update_link(
            node1.id, node2.id, interface1_id=interface1_data.id, options=options
        )

        # then
<<<<<<< HEAD
        assert interface1.getparam("delay") == delay
        assert interface1.getparam("bw") == bandwidth
        assert interface1.getparam("loss") == per
        assert interface1.getparam("duplicate") == dup
        assert interface1.getparam("jitter") == jitter
=======
        assert interface_one.getparam("delay") == delay
        assert interface_one.getparam("bw") == bandwidth
        assert interface_one.getparam("loss") == loss
        assert interface_one.getparam("duplicate") == dup
        assert interface_one.getparam("jitter") == jitter
>>>>>>> e18ffaaf

    def test_update_net_to_node(self, session: Session, ip_prefixes: IpPrefixes):
        # given
        delay = 50
        bandwidth = 5000000
        loss = 25
        dup = 25
        jitter = 10
<<<<<<< HEAD
        node1 = session.add_node(SwitchNode)
        node2 = session.add_node(CoreNode)
        interface2_data = ip_prefixes.create_interface(node2)
        session.add_link(node1.id, node2.id, interface2_data=interface2_data)
        interface2 = node2.netif(interface2_data.id)
        assert interface2.getparam("delay") != delay
        assert interface2.getparam("bw") != bandwidth
        assert interface2.getparam("loss") != per
        assert interface2.getparam("duplicate") != dup
        assert interface2.getparam("jitter") != jitter

        # when
        options = LinkOptions(
            delay=delay, bandwidth=bandwidth, per=per, dup=dup, jitter=jitter
=======
        node_one = session.add_node(SwitchNode)
        node_two = session.add_node(CoreNode)
        interface_two_data = ip_prefixes.create_interface(node_two)
        session.add_link(node_one.id, node_two.id, interface_two=interface_two_data)
        interface_two = node_two.netif(interface_two_data.id)
        assert interface_two.getparam("delay") != delay
        assert interface_two.getparam("bw") != bandwidth
        assert interface_two.getparam("loss") != loss
        assert interface_two.getparam("duplicate") != dup
        assert interface_two.getparam("jitter") != jitter

        # when
        link_options = LinkOptions(
            delay=delay, bandwidth=bandwidth, loss=loss, dup=dup, jitter=jitter
>>>>>>> e18ffaaf
        )
        session.update_link(
            node1.id, node2.id, interface2_id=interface2_data.id, options=options
        )

        # then
<<<<<<< HEAD
        assert interface2.getparam("delay") == delay
        assert interface2.getparam("bw") == bandwidth
        assert interface2.getparam("loss") == per
        assert interface2.getparam("duplicate") == dup
        assert interface2.getparam("jitter") == jitter
=======
        assert interface_two.getparam("delay") == delay
        assert interface_two.getparam("bw") == bandwidth
        assert interface_two.getparam("loss") == loss
        assert interface_two.getparam("duplicate") == dup
        assert interface_two.getparam("jitter") == jitter
>>>>>>> e18ffaaf

    def test_update_ptp(self, session: Session, ip_prefixes: IpPrefixes):
        # given
        delay = 50
        bandwidth = 5000000
        loss = 25
        dup = 25
        jitter = 10
<<<<<<< HEAD
        node1 = session.add_node(CoreNode)
        node2 = session.add_node(CoreNode)
        interface1_data = ip_prefixes.create_interface(node1)
        interface2_data = ip_prefixes.create_interface(node2)
        session.add_link(node1.id, node2.id, interface1_data, interface2_data)
        interface1 = node1.netif(interface1_data.id)
        interface2 = node2.netif(interface2_data.id)
        assert interface1.getparam("delay") != delay
        assert interface1.getparam("bw") != bandwidth
        assert interface1.getparam("loss") != per
        assert interface1.getparam("duplicate") != dup
        assert interface1.getparam("jitter") != jitter
        assert interface2.getparam("delay") != delay
        assert interface2.getparam("bw") != bandwidth
        assert interface2.getparam("loss") != per
        assert interface2.getparam("duplicate") != dup
        assert interface2.getparam("jitter") != jitter

        # when
        options = LinkOptions(
            delay=delay, bandwidth=bandwidth, per=per, dup=dup, jitter=jitter
=======
        node_one = session.add_node(CoreNode)
        node_two = session.add_node(CoreNode)
        interface_one_data = ip_prefixes.create_interface(node_one)
        interface_two_data = ip_prefixes.create_interface(node_two)
        session.add_link(
            node_one.id, node_two.id, interface_one_data, interface_two_data
        )
        interface_one = node_one.netif(interface_one_data.id)
        interface_two = node_two.netif(interface_two_data.id)
        assert interface_one.getparam("delay") != delay
        assert interface_one.getparam("bw") != bandwidth
        assert interface_one.getparam("loss") != loss
        assert interface_one.getparam("duplicate") != dup
        assert interface_one.getparam("jitter") != jitter
        assert interface_two.getparam("delay") != delay
        assert interface_two.getparam("bw") != bandwidth
        assert interface_two.getparam("loss") != loss
        assert interface_two.getparam("duplicate") != dup
        assert interface_two.getparam("jitter") != jitter

        # when
        link_options = LinkOptions(
            delay=delay, bandwidth=bandwidth, loss=loss, dup=dup, jitter=jitter
>>>>>>> e18ffaaf
        )
        session.update_link(
            node1.id, node2.id, interface1_data.id, interface2_data.id, options
        )

        # then
<<<<<<< HEAD
        assert interface1.getparam("delay") == delay
        assert interface1.getparam("bw") == bandwidth
        assert interface1.getparam("loss") == per
        assert interface1.getparam("duplicate") == dup
        assert interface1.getparam("jitter") == jitter
        assert interface2.getparam("delay") == delay
        assert interface2.getparam("bw") == bandwidth
        assert interface2.getparam("loss") == per
        assert interface2.getparam("duplicate") == dup
        assert interface2.getparam("jitter") == jitter
=======
        assert interface_one.getparam("delay") == delay
        assert interface_one.getparam("bw") == bandwidth
        assert interface_one.getparam("loss") == loss
        assert interface_one.getparam("duplicate") == dup
        assert interface_one.getparam("jitter") == jitter
        assert interface_two.getparam("delay") == delay
        assert interface_two.getparam("bw") == bandwidth
        assert interface_two.getparam("loss") == loss
        assert interface_two.getparam("duplicate") == dup
        assert interface_two.getparam("jitter") == jitter
>>>>>>> e18ffaaf

    def test_delete_ptp(self, session: Session, ip_prefixes: IpPrefixes):
        # given
        node1 = session.add_node(CoreNode)
        node2 = session.add_node(CoreNode)
        interface1_data = ip_prefixes.create_interface(node1)
        interface2_data = ip_prefixes.create_interface(node2)
        session.add_link(node1.id, node2.id, interface1_data, interface2_data)
        assert node1.netif(interface1_data.id)
        assert node2.netif(interface2_data.id)

        # when
        session.delete_link(node1.id, node2.id, interface1_data.id, interface2_data.id)

        # then
        assert not node1.netif(interface1_data.id)
        assert not node2.netif(interface2_data.id)

    def test_delete_node_to_net(self, session: Session, ip_prefixes: IpPrefixes):
        # given
        node1 = session.add_node(CoreNode)
        node2 = session.add_node(SwitchNode)
        interface1_data = ip_prefixes.create_interface(node1)
        session.add_link(node1.id, node2.id, interface1_data)
        assert node1.netif(interface1_data.id)

        # when
        session.delete_link(node1.id, node2.id, interface1_id=interface1_data.id)

        # then
        assert not node1.netif(interface1_data.id)

    def test_delete_net_to_node(self, session: Session, ip_prefixes: IpPrefixes):
        # given
        node1 = session.add_node(SwitchNode)
        node2 = session.add_node(CoreNode)
        interface2_data = ip_prefixes.create_interface(node2)
        session.add_link(node1.id, node2.id, interface2_data=interface2_data)
        assert node2.netif(interface2_data.id)

        # when
        session.delete_link(node1.id, node2.id, interface2_id=interface2_data.id)

        # then
        assert not node2.netif(interface2_data.id)<|MERGE_RESOLUTION|>--- conflicted
+++ resolved
@@ -83,7 +83,6 @@
         loss = 25
         dup = 25
         jitter = 10
-<<<<<<< HEAD
         node1 = session.add_node(CoreNode)
         node2 = session.add_node(SwitchNode)
         interface1_data = ip_prefixes.create_interface(node1)
@@ -91,48 +90,24 @@
         interface1 = node1.netif(interface1_data.id)
         assert interface1.getparam("delay") != delay
         assert interface1.getparam("bw") != bandwidth
-        assert interface1.getparam("loss") != per
+        assert interface1.getparam("loss") != loss
         assert interface1.getparam("duplicate") != dup
         assert interface1.getparam("jitter") != jitter
 
         # when
         options = LinkOptions(
-            delay=delay, bandwidth=bandwidth, per=per, dup=dup, jitter=jitter
-=======
-        node_one = session.add_node(CoreNode)
-        node_two = session.add_node(SwitchNode)
-        interface_one_data = ip_prefixes.create_interface(node_one)
-        session.add_link(node_one.id, node_two.id, interface_one_data)
-        interface_one = node_one.netif(interface_one_data.id)
-        assert interface_one.getparam("delay") != delay
-        assert interface_one.getparam("bw") != bandwidth
-        assert interface_one.getparam("loss") != loss
-        assert interface_one.getparam("duplicate") != dup
-        assert interface_one.getparam("jitter") != jitter
-
-        # when
-        link_options = LinkOptions(
             delay=delay, bandwidth=bandwidth, loss=loss, dup=dup, jitter=jitter
->>>>>>> e18ffaaf
         )
         session.update_link(
             node1.id, node2.id, interface1_id=interface1_data.id, options=options
         )
 
         # then
-<<<<<<< HEAD
         assert interface1.getparam("delay") == delay
         assert interface1.getparam("bw") == bandwidth
-        assert interface1.getparam("loss") == per
+        assert interface1.getparam("loss") == loss
         assert interface1.getparam("duplicate") == dup
         assert interface1.getparam("jitter") == jitter
-=======
-        assert interface_one.getparam("delay") == delay
-        assert interface_one.getparam("bw") == bandwidth
-        assert interface_one.getparam("loss") == loss
-        assert interface_one.getparam("duplicate") == dup
-        assert interface_one.getparam("jitter") == jitter
->>>>>>> e18ffaaf
 
     def test_update_net_to_node(self, session: Session, ip_prefixes: IpPrefixes):
         # given
@@ -141,7 +116,6 @@
         loss = 25
         dup = 25
         jitter = 10
-<<<<<<< HEAD
         node1 = session.add_node(SwitchNode)
         node2 = session.add_node(CoreNode)
         interface2_data = ip_prefixes.create_interface(node2)
@@ -149,48 +123,24 @@
         interface2 = node2.netif(interface2_data.id)
         assert interface2.getparam("delay") != delay
         assert interface2.getparam("bw") != bandwidth
-        assert interface2.getparam("loss") != per
+        assert interface2.getparam("loss") != loss
         assert interface2.getparam("duplicate") != dup
         assert interface2.getparam("jitter") != jitter
 
         # when
         options = LinkOptions(
-            delay=delay, bandwidth=bandwidth, per=per, dup=dup, jitter=jitter
-=======
-        node_one = session.add_node(SwitchNode)
-        node_two = session.add_node(CoreNode)
-        interface_two_data = ip_prefixes.create_interface(node_two)
-        session.add_link(node_one.id, node_two.id, interface_two=interface_two_data)
-        interface_two = node_two.netif(interface_two_data.id)
-        assert interface_two.getparam("delay") != delay
-        assert interface_two.getparam("bw") != bandwidth
-        assert interface_two.getparam("loss") != loss
-        assert interface_two.getparam("duplicate") != dup
-        assert interface_two.getparam("jitter") != jitter
-
-        # when
-        link_options = LinkOptions(
             delay=delay, bandwidth=bandwidth, loss=loss, dup=dup, jitter=jitter
->>>>>>> e18ffaaf
         )
         session.update_link(
             node1.id, node2.id, interface2_id=interface2_data.id, options=options
         )
 
         # then
-<<<<<<< HEAD
         assert interface2.getparam("delay") == delay
         assert interface2.getparam("bw") == bandwidth
-        assert interface2.getparam("loss") == per
+        assert interface2.getparam("loss") == loss
         assert interface2.getparam("duplicate") == dup
         assert interface2.getparam("jitter") == jitter
-=======
-        assert interface_two.getparam("delay") == delay
-        assert interface_two.getparam("bw") == bandwidth
-        assert interface_two.getparam("loss") == loss
-        assert interface_two.getparam("duplicate") == dup
-        assert interface_two.getparam("jitter") == jitter
->>>>>>> e18ffaaf
 
     def test_update_ptp(self, session: Session, ip_prefixes: IpPrefixes):
         # given
@@ -199,7 +149,6 @@
         loss = 25
         dup = 25
         jitter = 10
-<<<<<<< HEAD
         node1 = session.add_node(CoreNode)
         node2 = session.add_node(CoreNode)
         interface1_data = ip_prefixes.create_interface(node1)
@@ -209,72 +158,34 @@
         interface2 = node2.netif(interface2_data.id)
         assert interface1.getparam("delay") != delay
         assert interface1.getparam("bw") != bandwidth
-        assert interface1.getparam("loss") != per
+        assert interface1.getparam("loss") != loss
         assert interface1.getparam("duplicate") != dup
         assert interface1.getparam("jitter") != jitter
         assert interface2.getparam("delay") != delay
         assert interface2.getparam("bw") != bandwidth
-        assert interface2.getparam("loss") != per
+        assert interface2.getparam("loss") != loss
         assert interface2.getparam("duplicate") != dup
         assert interface2.getparam("jitter") != jitter
 
         # when
         options = LinkOptions(
-            delay=delay, bandwidth=bandwidth, per=per, dup=dup, jitter=jitter
-=======
-        node_one = session.add_node(CoreNode)
-        node_two = session.add_node(CoreNode)
-        interface_one_data = ip_prefixes.create_interface(node_one)
-        interface_two_data = ip_prefixes.create_interface(node_two)
-        session.add_link(
-            node_one.id, node_two.id, interface_one_data, interface_two_data
-        )
-        interface_one = node_one.netif(interface_one_data.id)
-        interface_two = node_two.netif(interface_two_data.id)
-        assert interface_one.getparam("delay") != delay
-        assert interface_one.getparam("bw") != bandwidth
-        assert interface_one.getparam("loss") != loss
-        assert interface_one.getparam("duplicate") != dup
-        assert interface_one.getparam("jitter") != jitter
-        assert interface_two.getparam("delay") != delay
-        assert interface_two.getparam("bw") != bandwidth
-        assert interface_two.getparam("loss") != loss
-        assert interface_two.getparam("duplicate") != dup
-        assert interface_two.getparam("jitter") != jitter
-
-        # when
-        link_options = LinkOptions(
             delay=delay, bandwidth=bandwidth, loss=loss, dup=dup, jitter=jitter
->>>>>>> e18ffaaf
         )
         session.update_link(
             node1.id, node2.id, interface1_data.id, interface2_data.id, options
         )
 
         # then
-<<<<<<< HEAD
         assert interface1.getparam("delay") == delay
         assert interface1.getparam("bw") == bandwidth
-        assert interface1.getparam("loss") == per
+        assert interface1.getparam("loss") == loss
         assert interface1.getparam("duplicate") == dup
         assert interface1.getparam("jitter") == jitter
         assert interface2.getparam("delay") == delay
         assert interface2.getparam("bw") == bandwidth
-        assert interface2.getparam("loss") == per
+        assert interface2.getparam("loss") == loss
         assert interface2.getparam("duplicate") == dup
         assert interface2.getparam("jitter") == jitter
-=======
-        assert interface_one.getparam("delay") == delay
-        assert interface_one.getparam("bw") == bandwidth
-        assert interface_one.getparam("loss") == loss
-        assert interface_one.getparam("duplicate") == dup
-        assert interface_one.getparam("jitter") == jitter
-        assert interface_two.getparam("delay") == delay
-        assert interface_two.getparam("bw") == bandwidth
-        assert interface_two.getparam("loss") == loss
-        assert interface_two.getparam("duplicate") == dup
-        assert interface_two.getparam("jitter") == jitter
->>>>>>> e18ffaaf
 
     def test_delete_ptp(self, session: Session, ip_prefixes: IpPrefixes):
         # given
