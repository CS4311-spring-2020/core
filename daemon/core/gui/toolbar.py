--- conflicted
+++ resolved
@@ -3,12 +3,7 @@
 import tkinter as tk
 from enum import Enum
 from functools import partial
-<<<<<<< HEAD
-from tkinter import messagebox, ttk
-=======
 from tkinter import ttk
-from tkinter.font import Font
->>>>>>> c4f0f622
 from typing import TYPE_CHECKING, Callable
 
 from core.api.grpc import core_pb2
